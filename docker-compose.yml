version: '3.8'

x-postgres-config: &postgres-config
  POSTGRES_USER: postgres
  POSTGRES_PASSWORD: postgres
  POSTGRES_DB: postgres
  POSTGRES_URL: postgresql://postgres:postgres@postgres:5432/postgres

x-redis-config: &redis-config
  UPSTASH_REDIS_REST_URL: http://redis:6379
  UPSTASH_REDIS_REST_TOKEN: local_development_token

x-minio-config: &minio-config
  MINIO_ROOT_USER: minioadmin
  MINIO_ROOT_PASSWORD: minioadmin
  BLOB_READ_WRITE_TOKEN: minioadmin

services:
  app:
    build: .
    ports:
      - "3000:3000"  # Exposed for external access (web app / API)
    env_file:
      - .env
    environment:
      <<: [*postgres-config, *redis-config, *minio-config]
      NEXTAUTH_URL: http://35.246.170.122:3000
      NEXTAUTH_SECRET: ${AUTH_SECRET}
      NEXTAUTH_URL_INTERNAL: http://app:3000
      NODE_ENV: development
    depends_on:
      postgres:
        condition: service_healthy
      redis:
        condition: service_healthy
      minio:
        condition: service_healthy
    networks:
      - app_network
<<<<<<< HEAD

=======
      
>>>>>>> cc8af76b
  postgres:
    image: postgres:16-alpine
    environment:
      <<: *postgres-config
    volumes:
      - postgres_data:/var/lib/postgresql/data
    #  Removed public port exposure
    # ports:
    #   - "5432:5432"
    healthcheck:
      test: ["CMD-SHELL", "pg_isready -U ${POSTGRES_USER:-postgres}"]
      interval: 5s
      timeout: 5s
      retries: 5
    networks:
      - app_network
<<<<<<< HEAD

=======
>>>>>>> cc8af76b
  redis:
    image: redis:alpine
    #  Removed public port exposure
    # ports:
    #   - "6379:6379"
    healthcheck:
      test: ["CMD", "redis-cli", "ping"]
      interval: 5s
      timeout: 5s
      retries: 5
    networks:
      - app_network

  minio:
    image: minio/minio
    #  Removed public port exposure
    # ports:
    #   - "9000:9000"
    #   - "9001:9001"
    volumes:
      - minio_data:/data
    environment:
      <<: *minio-config
    command: server /data --console-address ":9001"
    healthcheck:
      test: ["CMD", "mc", "ready", "local"]
      interval: 5s
      timeout: 5s
      retries: 5
    networks:
      - app_network

volumes:
  postgres_data:
  minio_data:

networks:
  app_network:
    driver: bridge<|MERGE_RESOLUTION|>--- conflicted
+++ resolved
@@ -37,11 +37,6 @@
         condition: service_healthy
     networks:
       - app_network
-<<<<<<< HEAD
-
-=======
-      
->>>>>>> cc8af76b
   postgres:
     image: postgres:16-alpine
     environment:
@@ -58,10 +53,6 @@
       retries: 5
     networks:
       - app_network
-<<<<<<< HEAD
-
-=======
->>>>>>> cc8af76b
   redis:
     image: redis:alpine
     #  Removed public port exposure
